/*
 * This file is part of RskJ
 * Copyright (C) 2017 RSK Labs Ltd.
 *
 * This program is free software: you can redistribute it and/or modify
 * it under the terms of the GNU Lesser General Public License as published by
 * the Free Software Foundation, either version 3 of the License, or
 * (at your option) any later version.
 *
 * This program is distributed in the hope that it will be useful,
 * but WITHOUT ANY WARRANTY; without even the implied warranty of
 * MERCHANTABILITY or FITNESS FOR A PARTICULAR PURPOSE. See the
 * GNU Lesser General Public License for more details.
 *
 * You should have received a copy of the GNU Lesser General Public License
 * along with this program. If not, see <http://www.gnu.org/licenses/>.
 */

package co.rsk.net;

import co.rsk.blockchain.utils.BlockGenerator;
import co.rsk.net.messages.BlockMessage;
import co.rsk.net.simples.SimpleNode;
import co.rsk.test.World;
import org.ethereum.core.Block;
import org.junit.Assert;
import org.junit.Test;

import java.util.ArrayList;
import java.util.List;

/**
 * Created by ajlopez on 5/14/2016.
 */
public class OneNodeTest {
<<<<<<< HEAD
=======
    private static SimpleNode createNode() {
        final World world = new World();
        final BlockStore store = new BlockStore();
        final Blockchain blockchain = world.getBlockChain();

        BlockProcessor processor = new NodeBlockProcessor(store, blockchain);
        NodeMessageHandler handler = new NodeMessageHandler(processor, null, null, null, null).disablePoWValidation();

        return new SimpleNode(handler);
    }
>>>>>>> 230d90e6

    private static Block getGenesis() {
        final World world = new World();

        return world.getBlockChain().getBestBlock();
    }

    @Test
    public void buildBlockchain() {
        SimpleNode node = SimpleNode.createNode();

        List<Block> blocks = BlockGenerator.getBlockChain(getGenesis(), 10);

        for (Block block : blocks)
            node.receiveMessageFrom(null, new BlockMessage(block));

        Assert.assertEquals(blocks.size(), node.getBestBlock().getNumber());
        Assert.assertArrayEquals(blocks.get(blocks.size() - 1).getHash(), node.getBestBlock().getHash());
    }

    @Test
    public void buildBlockchainInReverse() {
        SimpleNode node = SimpleNode.createNode();

        List<Block> blocks = BlockGenerator.getBlockChain(getGenesis(), 10);
        List<Block> reverse = new ArrayList<>();

        for (Block block : blocks)
            reverse.add(0, block);

        for (Block block : reverse)
            node.receiveMessageFrom(null, new BlockMessage(block));

        Assert.assertEquals(blocks.size(), node.getBestBlock().getNumber());
        Assert.assertArrayEquals(blocks.get(blocks.size() - 1).getHash(), node.getBestBlock().getHash());
    }
}<|MERGE_RESOLUTION|>--- conflicted
+++ resolved
@@ -33,20 +33,6 @@
  * Created by ajlopez on 5/14/2016.
  */
 public class OneNodeTest {
-<<<<<<< HEAD
-=======
-    private static SimpleNode createNode() {
-        final World world = new World();
-        final BlockStore store = new BlockStore();
-        final Blockchain blockchain = world.getBlockChain();
-
-        BlockProcessor processor = new NodeBlockProcessor(store, blockchain);
-        NodeMessageHandler handler = new NodeMessageHandler(processor, null, null, null, null).disablePoWValidation();
-
-        return new SimpleNode(handler);
-    }
->>>>>>> 230d90e6
-
     private static Block getGenesis() {
         final World world = new World();
 
