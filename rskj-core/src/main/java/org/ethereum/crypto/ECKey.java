/*
 * This file is part of RskJ
 * Copyright (C) 2017 RSK Labs Ltd.
 * (derived from ethereumJ library, Copyright (c) 2016 <ether.camp>)
 *
 * This program is free software: you can redistribute it and/or modify
 * it under the terms of the GNU Lesser General Public License as published by
 * the Free Software Foundation, either version 3 of the License, or
 * (at your option) any later version.
 *
 * This program is distributed in the hope that it will be useful,
 * but WITHOUT ANY WARRANTY; without even the implied warranty of
 * MERCHANTABILITY or FITNESS FOR A PARTICULAR PURPOSE. See the
 * GNU Lesser General Public License for more details.
 *
 * You should have received a copy of the GNU Lesser General Public License
 * along with this program. If not, see <http://www.gnu.org/licenses/>.
 */

package org.ethereum.crypto;
/**
 * Copyright 2011 Google Inc.
 *
 * Licensed under the Apache License, Version 2.0 (the "License");
 * you may not use this file except in compliance with the License.
 * You may obtain a copy of the License at
 *
 *    http://www.apache.org/licenses/LICENSE-2.0
 *
 * Unless required by applicable law or agreed to in writing, software
 * distributed under the License is distributed on an "AS IS" BASIS,
 * WITHOUT WARRANTIES OR CONDITIONS OF ANY KIND, either express or implied.
 * See the License for the specific language governing permissions and
 * limitations under the License.
 */

import org.bouncycastle.asn1.sec.SECNamedCurves;
import org.bouncycastle.asn1.x9.X9ECParameters;
import org.bouncycastle.crypto.AsymmetricCipherKeyPair;
import org.bouncycastle.crypto.digests.SHA256Digest;
import org.bouncycastle.crypto.engines.AESEngine;
import org.bouncycastle.crypto.generators.ECKeyPairGenerator;
import org.bouncycastle.crypto.modes.SICBlockCipher;
import org.bouncycastle.crypto.params.*;
import org.bouncycastle.crypto.signers.ECDSASigner;
import org.bouncycastle.crypto.signers.HMacDSAKCalculator;
import org.bouncycastle.math.ec.ECPoint;
import org.bouncycastle.util.BigIntegers;
import org.bouncycastle.util.encoders.Hex;
<<<<<<< HEAD
import org.ethereum.config.Constants;
import org.ethereum.crypto.signature.ECDSASignature;
import org.ethereum.crypto.signature.Secp256k1;
import org.slf4j.Logger;
import org.slf4j.LoggerFactory;
=======
import org.ethereum.crypto.signature.ECDSASignature;
import org.ethereum.crypto.signature.Secp256k1;
>>>>>>> 28fc1e67

import javax.annotation.Nullable;
import java.math.BigInteger;
import java.security.SecureRandom;
import java.util.Arrays;

import static org.ethereum.util.ByteUtil.bigIntegerToBytes;

/**
 * <p>Represents an elliptic curve public and (optionally) private key, usable for digital signatures but not encryption.
 * Creating a new ECKey with the empty constructor will generate a new random keypair. Other static methods can be used
 * when you already have the public or private parts. If you create a key with only the public part, you can check
 * signatures but not create them.</p>
 *
 * <p>The ECDSA algorithm supports <i>key recovery</i> in which a signature plus a couple of discriminator bits can
 * be reversed to find the public key used to calculate it. This can be convenient when you have a message and a
 * signature and want to find out who signed it, rather than requiring the user to provide the expected identity.</p>
 *
 * <p>A key can be <i>compressed</i> or <i>uncompressed</i>. This refers to whether the public key is represented
 * when encoded into bytes as an (x, y) coordinate on the elliptic curve, or whether it's represented as just an X
 * co-ordinate and an extra byte that carries a sign bit. With the latter form the Y coordinate can be calculated
 * dynamically, however, <b>because the binary serialization is different the address of a key changes if its
 * compression status is changed</b>. If you deviate from the defaults it's important to understand this: money sent
 * to a compressed version of the key will have a different address to the same key in uncompressed form. Whether
 * a public key is compressed or not is recorded in the SEC binary serialisation format, and preserved in a flag in
 * this class so round-tripping preserves state. Unless you're working with old software or doing unusual things, you
 * can usually ignore the compressed/uncompressed distinction.</p>
 *
 * This code is borrowed from the bitcoinj project and altered to fit Ethereum.<br>
 * See <a href="https://github.com/bitcoinj/bitcoinj/blob/master/core/src/main/java/com/google/bitcoin/core/ECKey.java">
 * bitcoinj on GitHub</a>.
 */
public class ECKey {

    /**
     * The parameters of the secp256k1 curve that Ethereum uses.
     */
    public static final ECDomainParameters CURVE;

    /**
     * Equal to CURVE.getN().shiftRight(1), used for canonicalising the S value of a signature. If you aren't
     * sure what this is about, you can ignore it.
     */
    public static final BigInteger HALF_CURVE_ORDER;

    private static final SecureRandom secureRandom;

    static {
        // All clients must agree on the curve to use by agreement. Ethereum uses secp256k1.
        X9ECParameters params = SECNamedCurves.getByName("secp256k1");
        CURVE = new ECDomainParameters(params.getCurve(), params.getG(), params.getN(), params.getH());
        HALF_CURVE_ORDER = params.getN().shiftRight(1);
        secureRandom = new SecureRandom();
    }

    // The two parts of the key. If "priv" is set, "pub" can always be calculated. If "pub" is set but not "priv", we
    // can only verify signatures not make them.
    // TODO: Redesign this class to use consistent internals and more efficient serialization.
    private final BigInteger priv;
    private final ECPoint pub;

    // Transient because it's calculated on demand.
    private byte[] pubKeyHash;
    private byte[] nodeId;

    /**
     * Generates an entirely new keypair. Point compression is used so the resulting public key will be 33 bytes
     * (32 for the co-ordinate and 1 byte to represent the y bit).
     */
    public ECKey() {
        this(secureRandom);
    }

    /**
     * Generates an entirely new keypair with the given {@link SecureRandom} object. Point compression is used so the
     * resulting public key will be 33 bytes (32 for the co-ordinate and 1 byte to represent the y bit).
     *
     * @param secureRandom -
     */
    public ECKey(SecureRandom secureRandom) {
        ECKeyPairGenerator generator = new ECKeyPairGenerator();
        ECKeyGenerationParameters keygenParams = new ECKeyGenerationParameters(CURVE, secureRandom);
        generator.init(keygenParams);
        AsymmetricCipherKeyPair keypair = generator.generateKeyPair();
        ECPrivateKeyParameters privParams = (ECPrivateKeyParameters) keypair.getPrivate();
        ECPublicKeyParameters pubParams = (ECPublicKeyParameters) keypair.getPublic();
        priv = privParams.getD();
        pub = CURVE.getCurve().decodePoint(pubParams.getQ().getEncoded(true));
    }

    public ECKey(@Nullable BigInteger priv, ECPoint pub) {
        this.priv = priv;
        if (pub == null) {
            throw new IllegalArgumentException("Public key may not be null");
        }
        this.pub = pub;
    }

    /**
     * Utility for compressing an elliptic curve point. Returns the same point if it's already compressed.
     * See the ECKey class docs for a discussion of point compression.
     *
     * @param uncompressed -
     *
     * @return -
     */
    public static ECPoint compressPoint(ECPoint uncompressed) {
        return CURVE.getCurve().decodePoint(uncompressed.getEncoded(true));
    }

    /**
     * Utility for decompressing an elliptic curve point. Returns the same point if it's already compressed.
     * See the ECKey class docs for a discussion of point compression.
     *
     * @param compressed -
     *
     * @return  -
     */
    public static ECPoint decompressPoint(ECPoint compressed) {
        return CURVE.getCurve().decodePoint(compressed.getEncoded(false));
    }

    /**
     * Creates an ECKey given the private key only.  The public key is calculated from it (this is slow). Note that
     * the resulting public key is compressed.
     *
     * @param privKey -
     *
     *
     * @return  -
     */
    public static ECKey fromPrivate(BigInteger privKey) {
        return new ECKey(privKey, compressPoint(CURVE.getG().multiply(privKey)));
    }

    /**
     * Creates an ECKey given the private key only.  The public key is calculated from it (this is slow). The resulting
     * public key is compressed.
     *
     * @param privKeyBytes -
     *
     * @return -
     */
    public static ECKey fromPrivate(byte[] privKeyBytes) {
        return fromPrivate(new BigInteger(1, privKeyBytes));
    }

    /**
     * Creates an ECKey that cannot be used for signing, only verifying signatures, from the given point. The
     * compression state of pub will be preserved.
     *
     * @param pub -
     * @return -
     */
    public static ECKey fromPublicOnly(ECPoint pub) {
        return new ECKey(null, pub);
    }

    /**
     * Creates an ECKey that cannot be used for signing, only verifying signatures, from the given encoded point.
     * The compression state of pub will be preserved.
     *
     * @param pub -
     * @return -
     */
    public static ECKey fromPublicOnly(byte[] pub) {
        return new ECKey(null, CURVE.getCurve().decodePoint(pub));
    }

    /**
     * Returns a copy of this key, but with the public point represented in uncompressed form. Normally you would
     * never need this: it's for specialised scenarios or when backwards compatibility in encoded form is necessary.
     *
     * @return  -
     */

    public ECKey decompress() {
        return new ECKey(priv, decompressPoint(pub));
    }

    /**
     * Returns true if this key doesn't have access to private key bytes. This may be because it was never
     * given any private key bytes to begin with (a watching key).
     *
     * @return -
     */
    public boolean isPubKeyOnly() {
        return priv == null;
    }

    /**
     * Returns true if this key has access to private key bytes. Does the opposite of
     * {@link #isPubKeyOnly()}.
     *
     * @return  -
     */
    public boolean hasPrivKey() {
        return priv != null;
    }

    /**
     * Returns public key bytes from the given private key. To convert a byte array into a BigInteger, use <tt>
     * new BigInteger(1, bytes);</tt>
     *
     * @param privKey -
     * @param compressed -
     * @return -
     */
    public static byte[] publicKeyFromPrivate(BigInteger privKey, boolean compressed) {
        ECPoint point = CURVE.getG().multiply(privKey);
        return point.getEncoded(compressed);
    }

    /**
     * Gets the hash160 form of the public key (as seen in addresses).
     *
     * @return -
     */
    public byte[] getAddress() {
        if (pubKeyHash == null) {
            byte[] pubBytes = this.pub.getEncoded(false);
            pubKeyHash = HashUtil.keccak256Omit12(Arrays.copyOfRange(pubBytes, 1, pubBytes.length));
        }
        return pubKeyHash;
    }

    /**
     * Generates the NodeID based on this key, that is the public key without first format byte
     */
    public byte[] getNodeId() {
        if (nodeId == null) {
            byte[] nodeIdWithFormat = getPubKey();
            nodeId = new byte[nodeIdWithFormat.length - 1];
            System.arraycopy(nodeIdWithFormat, 1, nodeId, 0, nodeId.length);
        }
        return nodeId;
    }

    /**
     * Gets the raw public key value. This appears in transaction scriptSigs. Note that this is <b>not</b> the same
     * as the pubKeyHash/address.
     *
     * @return  -
     */
    public byte[] getPubKey() {
        return pub.getEncoded(false);
    }

    public byte[] getPubKey(boolean compressed) {
        return pub.getEncoded(compressed);
    }

    /**
     * Gets the public key in the form of an elliptic curve point object from Bouncy Castle.
     *
     * @return  -
     */
    public ECPoint getPubKeyPoint() {
        return pub;
    }

    public boolean equalsPub(ECKey other) {
        return this.pub.equals(other.pub);
    }

    /**
     * Gets the private key in the form of an integer field element. The public key is derived by performing EC
     * point addition this number of times (i.e. point multiplying).
     *
     *
     * @return  -
     *
     * @throws java.lang.IllegalStateException if the private key bytes are not available.
     */
    public BigInteger getPrivKey() {
        if (priv == null) {
            throw new MissingPrivateKeyException();
        }
        return priv;
    }

    public String toString() {
        StringBuilder b = new StringBuilder();
        b.append("pub:").append(Hex.toHexString(pub.getEncoded(false)));
        return b.toString();
    }

<<<<<<< HEAD
    /**
     * Groups the two components that make up a signature, and provides a way to encode to Base64 form, which is
     * how ECDSA signatures are represented when embedded in other data structures in the Ethereum protocol. The raw
     * components can be useful for doing further EC maths on them.
     *
     * @Deprecated in favor of {@link org.ethereum.crypto.signature.ECDSASignature}
     */
    @Deprecated
    public static class ECDSASignature {
        /**
         * The two components of the signature.
         */
        public final BigInteger r;
        public final BigInteger s;
        public byte v;

        /**
         * Constructs a signature with the given components. Does NOT automatically canonicalise the signature.
         *
         * @param r -
         * @param s -
         */
        public ECDSASignature(BigInteger r, BigInteger s) {
            this.r = r;
            this.s = s;
        }

        /**
         *t
         * @param r
         * @param s
         * @return -
         */
        private static ECDSASignature fromComponents(byte[] r, byte[] s) {
            return new ECDSASignature(new BigInteger(1, r), new BigInteger(1, s));
        }

        /**
         *
         * @param r -
         * @param s -
         * @param v -
         * @return -
         */
        public static ECDSASignature fromComponents(byte[] r, byte[] s, byte v) {
            ECDSASignature signature = fromComponents(r, s);
            signature.v = v;
            return signature;
        }

        /**
         *
         * @param r -
         * @param s -
         * @param hash - the hash used to compute this signature
         * @param pub - public key bytes, used to calculate the recovery byte 'v'
         * @return -
         */
        public static ECDSASignature fromComponentsWithRecoveryCalculation(byte[] r, byte[] s, byte[] hash, byte[] pub) {
            byte v = calculateRecoveryByte(r, s, hash, pub);
            return fromComponents(r, s, v);
        }

        private static byte calculateRecoveryByte(byte[] r, byte[] s, byte[] hash, byte[] pub) {
            ECDSASignature sig = ECDSASignature.fromComponents(r, s);
            ECPoint pubPoint = ECKey.fromPublicOnly(pub).pub;

            // Now we have to work backwards to figure out the recId needed to recover the signature.
            int recId = -1;
            for (int i = 0; i < 4; i++) {
                ECKey k = ECKey.recoverFromSignature(i, sig, hash, false);
                if (k != null && k.pub.equals(pubPoint)) {
                    recId = i;
                    break;
                }
            }

            if (recId == -1) {
                throw new RuntimeException("Could not construct a recoverable key. This should never happen.");
            }

            return (byte) (recId + 27);
        }

        public boolean validateComponents() {
            return validateComponents(r, s, v);
        }

        public static boolean validateComponents(BigInteger r, BigInteger s, byte v) {

            if (v != 27 && v != 28) {
                return false;
            }

            if (isLessThan(r, BigInteger.ONE)) {
                return false;
            }

            if (isLessThan(s, BigInteger.ONE)) {
                return false;
            }

            if (!isLessThan(r, Constants.getSECP256K1N())) {
                return false;
            }

            if (!isLessThan(s, Constants.getSECP256K1N())) {
                return false;
            }

            return true;
        }

        /**
         * Will automatically adjust the S component to be less than or equal to half the curve order, if necessary.
         * This is required because for every signature (r,s) the signature (r, -s (mod N)) is a valid signature of
         * the same message. However, we dislike the ability to modify the bits of a Ethereum transaction after it's
         * been signed, as that violates various assumed invariants. Thus in future only one of those forms will be
         * considered legal and the other will be banned.
         *
         * @return  -
         */
        public ECDSASignature toCanonicalised() {
            if (s.compareTo(HALF_CURVE_ORDER) > 0) {
                // The order of the curve is the number of valid points that exist on that curve. If S is in the upper
                // half of the number of valid points, then bring it back to the lower half. Otherwise, imagine that
                //    N = 10
                //    s = 8, so (-8 % 10 == 2) thus both (r, 8) and (r, 2) are valid solutions.
                //    10 - 8 == 2, giving us always the latter solution, which is canonical.
                return new ECDSASignature(r, CURVE.getN().subtract(s));
            } else {
                return this;
            }
        }

        @Override
        public boolean equals(Object o) {
            if (this == o) {
                return true;
            }

            if (o == null || getClass() != o.getClass()) {
                return false;
            }

            ECDSASignature signature = (ECDSASignature) o;

            if (!r.equals(signature.r)) {
                return false;
            }

            if (!s.equals(signature.s)) {
                return false;
            }

            return true;
        }

        @Override
        public int hashCode() {
            int result = r.hashCode();
            result = 31 * result + s.hashCode();
            return result;
        }
=======
    public boolean equalsPub(ECKey other) {
        return this.pub.equals(other.pub);
>>>>>>> 28fc1e67
    }

    /**
     * Signs the given hash and returns the R and S components as BigIntegers
     * and put them in ECDSASignature
     *
     * @param input to sign
     * @return ECDSASignature signature that contains the R and S components
     */
    public ECDSASignature doSign(byte[] input) {
        // No decryption of private key required.
        if (priv == null) {
            throw new MissingPrivateKeyException();
        }
        ECDSASigner signer = new ECDSASigner(new HMacDSAKCalculator(new SHA256Digest()));
        ECPrivateKeyParameters privKey = new ECPrivateKeyParameters(priv, CURVE);
        signer.init(true, privKey);
        BigInteger[] components = signer.generateSignature(input);
        return new ECDSASignature(components[0], components[1]).toCanonicalised();
    }


    /**
     * Takes the sha3 hash (32 bytes) of data and returns the ECDSA signature
     *
     * @param messageHash -
     * @return -
     * @throws IllegalStateException if this ECKey does not have the private part.
     */
    public ECDSASignature sign(byte[] messageHash) {
        if (priv == null) {
            throw new MissingPrivateKeyException();
        }
        ECDSASignature sig = doSign(messageHash);
        // Now we have to work backwards to figure out the recId needed to recover the signature.
        int recId = -1;
        for (int i = 0; i < 4; i++) {
            ECKey k = Secp256k1.getInstance().recoverFromSignature(i, sig, messageHash, false);
            if (k != null && k.pub.equals(pub)) {
                recId = i;
                break;
            }
        }
        if (recId == -1) {
            throw new RuntimeException("Could not construct a recoverable key. This should never happen.");
        }
        sig.setV((byte) (recId + 27));
        return sig;
    }

    /**
     * Decrypt cipher by AES in SIC(also know as CTR) mode
     *
     * @param cipher -proper cipher
     * @return decrypted cipher, equal length to the cipher.
     */
    public byte[] decryptAES(byte[] cipher){

        if (priv == null) {
            throw new MissingPrivateKeyException();
        }

        AESEngine engine = new AESEngine();
        SICBlockCipher ctrEngine = new SICBlockCipher(engine);

        KeyParameter key = new KeyParameter(BigIntegers.asUnsignedByteArray(priv));
        ParametersWithIV params = new ParametersWithIV(key, new byte[16]);

        ctrEngine.init(false, params);

        int i = 0;
        byte[] out = new byte[cipher.length];
        while(i < cipher.length){
            ctrEngine.processBlock(cipher, i, out, i);
            i += engine.getBlockSize();
            if (cipher.length - i  < engine.getBlockSize()) {
                break;
            }
        }

        // process left bytes
        if (cipher.length - i > 0){
            byte[] tmpBlock = new byte[16];
            System.arraycopy(cipher, i, tmpBlock, 0, cipher.length - i);
            ctrEngine.processBlock(tmpBlock, 0, tmpBlock, 0);
            System.arraycopy(tmpBlock, 0, out, i, cipher.length - i);
        }

        return out;
    }

<<<<<<< HEAD


    /**
     * <p>Verifies the given ECDSA signature against the message bytes using the public key bytes.</p>
     *
     * <p>When using native ECDSA verification, data must be 32 bytes, and no element may be
     * larger than 520 bytes.</p>
     * @Deprecated in favor of {@link org.ethereum.crypto.signature.Secp256k1Service#verify(byte[], org.ethereum.crypto.signature.ECDSASignature, byte[])}
     *
     * @param data Hash of the data to verify.
     * @param signature signature.
     * @param pub The public key bytes to use.
     *
     * @return -
     */
    @Deprecated
    public static boolean verify(byte[] data, ECDSASignature signature, byte[] pub) {
        ECDSASigner signer = new ECDSASigner();
        ECPublicKeyParameters params = new ECPublicKeyParameters(CURVE.getCurve().decodePoint(pub), CURVE);
        signer.init(false, params);
        try {
            return signer.verifySignature(data, signature.r, signature.s);
        } catch (NullPointerException npe) {
            // Bouncy Castle contains a bug that can cause NPEs given specially crafted signatures.
            // Those signatures are inherently invalid/attack sigs so we just fail them here rather than crash the thread.
            logger.error("Caught NPE inside bouncy castle", npe);
            return false;
        }
    }

    /**
     * Verifies the given R/S pair (signature) against a hash using the public key.
     *
     * @Deprecated in favor of {@link #verify(byte[], org.ethereum.crypto.signature.ECDSASignature)}
     *
     * @param sigHash -
     * @param signature -
     * @return -
     */
    @Deprecated
    public boolean verify(byte[] sigHash, ECDSASignature signature) {
        return Secp256k1.getInstance().verify(sigHash, org.ethereum.crypto.signature.ECDSASignature.fromSignature(signature), getPubKey());
    }

=======
>>>>>>> 28fc1e67
    /**
     * Verifies the given R/S pair (signature) against a hash using the public key.
     *
     * @param sigHash -
     * @param signature -
     * @return -
     */
    public boolean verify(byte[] sigHash, org.ethereum.crypto.signature.ECDSASignature signature) {
        return Secp256k1.getInstance().verify(sigHash, signature, getPubKey());
    }


    /**
     * Returns true if this pubkey is canonical, i.e. the correct length taking into account compression.
     *
     * @return -
     */
    public boolean isPubKeyCanonical() {
        return isPubKeyCanonical(pub.getEncoded(false));
    }


    /**
     * Returns true if the given pubkey is canonical, i.e. the correct length taking into account compression.
     * @param pubkey -
     * @return -
     */
    public static boolean isPubKeyCanonical(byte[] pubkey) {
        if (pubkey[0] == 0x04) {
            // Uncompressed pubkey
            if (pubkey.length != 65) {
                return false;
            }
        } else if (pubkey[0] == 0x02 || pubkey[0] == 0x03) {
            // Compressed pubkey
            if (pubkey.length != 33) {
                return false;
            }
        } else {
            return false;
        }
        return true;
    }

    /**
<<<<<<< HEAD
     * <p>Given the components of a signature and a selector value, recover and return the public key
     * that generated the signature according to the algorithm in SEC1v2 section 4.1.6.</p>
     *
     * <p>The recId is an index from 0 to 3 which indicates which of the 4 possible keys is the correct one. Because
     * the key recovery operation yields multiple potential keys, the correct key must either be stored alongside the
     * signature, or you must be willing to try each recId in turn until you find one that outputs the key you are
     * expecting.</p>
     *
     * <p>If this method returns null it means recovery was not possible and recId should be iterated.</p>
     *
     * <p>Given the above two points, a correct usage of this method is inside a for loop from 0 to 3, and if the
     * output is null OR a key that is not the one you expect, you try again with the next recId.</p>
     *
     * @Deprecated in favor of {@link org.ethereum.crypto.signature.Secp256k1Service#recoverFromSignature(int, org.ethereum.crypto.signature.ECDSASignature, byte[], boolean)}
     *
     * @param recId Which possible key to recover.
     * @param sig the R and S components of the signature, wrapped.
     * @param messageHash Hash of the data that was signed.
     * @param compressed Whether or not the original pubkey was compressed.
     * @return An ECKey containing only the public part, or null if recovery wasn't possible.
     */
    @Deprecated
    @Nullable
    public static ECKey recoverFromSignature(int recId, ECDSASignature sig, byte[] messageHash, boolean compressed) {
        check(recId >= 0, "recId must be positive");
        check(sig.r.signum() >= 0, "r must be positive");
        check(sig.s.signum() >= 0, "s must be positive");
        check(messageHash != null, "messageHash must not be null");
        // 1.0 For j from 0 to h   (h == recId here and the loop is outside this function)
        //   1.1 Let x = r + jn
        BigInteger n = CURVE.getN();  // Curve order.
        BigInteger i = BigInteger.valueOf((long) recId / 2);
        BigInteger x = sig.r.add(i.multiply(n));
        //   1.2. Convert the integer x to an octet string X of length mlen using the conversion routine
        //        specified in Section 2.3.7, where mlen = ⌈(log2 p)/8⌉ or mlen = ⌈m/8⌉.
        //   1.3. Convert the octet string (16 set binary digits)||X to an elliptic curve point R using the
        //        conversion routine specified in Section 2.3.4. If this conversion routine outputs “invalid”, then
        //        do another iteration of Step 1.
        //
        // More concisely, what these points mean is to use X as a compressed public key.
        ECCurve.Fp curve = (ECCurve.Fp) CURVE.getCurve();
        BigInteger prime = curve.getQ();  // Bouncy Castle is not consistent about the letter it uses for the prime.
        if (x.compareTo(prime) >= 0) {
            // Cannot have point co-ordinates larger than this as everything takes place modulo Q.
            return null;
        }
        // Compressed keys require you to know an extra bit of data about the y-coord as there are two possibilities.
        // So it's encoded in the recId.
        ECPoint r = decompressKey(x, (recId & 1) == 1);
        //   1.4. If nR != point at infinity, then do another iteration of Step 1 (callers responsibility).
        if (!r.multiply(n).isInfinity()) {
            return null;
        }
        //   1.5. Compute e from M using Steps 2 and 3 of ECDSA signature verification.
        BigInteger e = new BigInteger(1, messageHash);
        //   1.6. For k from 1 to 2 do the following.   (loop is outside this function via iterating recId)
        //   1.6.1. Compute a candidate public key as:
        //               Q = mi(r) * (sR - eG)
        //
        // Where mi(x) is the modular multiplicative inverse. We transform this into the following:
        //               Q = (mi(r) * s ** R) + (mi(r) * -e ** G)
        // Where -e is the modular additive inverse of e, that is z such that z + e = 0 (mod n). In the above equation
        // ** is point multiplication and + is point addition (the EC group operator).
        //
        // We can find the additive inverse by subtracting e from zero then taking the mod. For example the additive
        // inverse of 3 modulo 11 is 8 because 3 + 8 mod 11 = 0, and -3 mod 11 = 8.
        BigInteger eInv = BigInteger.ZERO.subtract(e).mod(n);
        BigInteger rInv = sig.r.modInverse(n);
        BigInteger srInv = rInv.multiply(sig.s).mod(n);
        BigInteger eInvrInv = rInv.multiply(eInv).mod(n);
        ECPoint.Fp q = (ECPoint.Fp) ECAlgorithms.sumOfTwoMultiplies(CURVE.getG(), eInvrInv, r, srInv);
        return ECKey.fromPublicOnly(q.getEncoded(compressed));
    }


    /**
     * Decompress a compressed public key (x co-ord and low-bit of y-coord).
     *
     * @param xBN -
     * @param yBit -
     * @return -
     */
    private static ECPoint decompressKey(BigInteger xBN, boolean yBit) {
        X9IntegerConverter x9 = new X9IntegerConverter();
        byte[] compEnc = x9.integerToBytes(xBN, 1 + x9.getByteLength(CURVE.getCurve()));
        compEnc[0] = (byte) (yBit ? 0x03 : 0x02);
        return CURVE.getCurve().decodePoint(compEnc);
    }

    /**
=======
>>>>>>> 28fc1e67
     * Returns a 32 byte array containing the private key, or null if the key is encrypted or public only
     *
     *  @return  -
     */
    @Nullable
    public byte[] getPrivKeyBytes() {
        return bigIntegerToBytes(priv, 32);
    }

    @Override
    public boolean equals(Object o) {
        if (this == o) {
            return true;
        }

        if (o == null || !(o instanceof ECKey)) {
            return false;
        }

        ECKey ecKey = (ECKey) o;

        if (priv != null && !priv.equals(ecKey.priv)) {
            return false;
        }

        if (pub != null && !pub.equals(ecKey.pub)) {
            return false;
        }

        return true;
    }

    @Override
    public int hashCode() {
        // Public keys are random already so we can just use a part of them as the hashcode. Read from the start to
        // avoid picking up the type code (compressed vs uncompressed) which is tacked on the end.
        byte[] bits = getPubKey(true);
        return (bits[0] & 0xFF) | ((bits[1] & 0xFF) << 8) | ((bits[2] & 0xFF) << 16) | ((bits[3] & 0xFF) << 24);
    }

    @SuppressWarnings("serial")
    public static class MissingPrivateKeyException extends RuntimeException {
    }

<<<<<<< HEAD
    private static void check(boolean test, String message) {
        if (!test) {
            throw new IllegalArgumentException(message);
        }

    }

=======
>>>>>>> 28fc1e67
}<|MERGE_RESOLUTION|>--- conflicted
+++ resolved
@@ -36,6 +36,7 @@
 
 import org.bouncycastle.asn1.sec.SECNamedCurves;
 import org.bouncycastle.asn1.x9.X9ECParameters;
+import org.bouncycastle.asn1.x9.X9IntegerConverter;
 import org.bouncycastle.crypto.AsymmetricCipherKeyPair;
 import org.bouncycastle.crypto.digests.SHA256Digest;
 import org.bouncycastle.crypto.engines.AESEngine;
@@ -44,25 +45,22 @@
 import org.bouncycastle.crypto.params.*;
 import org.bouncycastle.crypto.signers.ECDSASigner;
 import org.bouncycastle.crypto.signers.HMacDSAKCalculator;
+import org.bouncycastle.math.ec.ECAlgorithms;
+import org.bouncycastle.math.ec.ECCurve;
 import org.bouncycastle.math.ec.ECPoint;
 import org.bouncycastle.util.BigIntegers;
 import org.bouncycastle.util.encoders.Hex;
-<<<<<<< HEAD
 import org.ethereum.config.Constants;
-import org.ethereum.crypto.signature.ECDSASignature;
 import org.ethereum.crypto.signature.Secp256k1;
 import org.slf4j.Logger;
 import org.slf4j.LoggerFactory;
-=======
-import org.ethereum.crypto.signature.ECDSASignature;
-import org.ethereum.crypto.signature.Secp256k1;
->>>>>>> 28fc1e67
 
 import javax.annotation.Nullable;
 import java.math.BigInteger;
 import java.security.SecureRandom;
 import java.util.Arrays;
 
+import static org.ethereum.util.BIUtil.isLessThan;
 import static org.ethereum.util.ByteUtil.bigIntegerToBytes;
 
 /**
@@ -90,6 +88,7 @@
  * bitcoinj on GitHub</a>.
  */
 public class ECKey {
+    private static final Logger logger = LoggerFactory.getLogger(ECKey.class);
 
     /**
      * The parameters of the secp256k1 curve that Ethereum uses.
@@ -344,7 +343,6 @@
         return b.toString();
     }
 
-<<<<<<< HEAD
     /**
      * Groups the two components that make up a signature, and provides a way to encode to Base64 form, which is
      * how ECDSA signatures are represented when embedded in other data structures in the Ethereum protocol. The raw
@@ -509,10 +507,6 @@
             result = 31 * result + s.hashCode();
             return result;
         }
-=======
-    public boolean equalsPub(ECKey other) {
-        return this.pub.equals(other.pub);
->>>>>>> 28fc1e67
     }
 
     /**
@@ -550,7 +544,7 @@
         // Now we have to work backwards to figure out the recId needed to recover the signature.
         int recId = -1;
         for (int i = 0; i < 4; i++) {
-            ECKey k = Secp256k1.getInstance().recoverFromSignature(i, sig, messageHash, false);
+            ECKey k = Secp256k1.getInstance().recoverFromSignature(i, org.ethereum.crypto.signature.ECDSASignature.fromSignature(sig), messageHash, false);
             if (k != null && k.pub.equals(pub)) {
                 recId = i;
                 break;
@@ -559,7 +553,7 @@
         if (recId == -1) {
             throw new RuntimeException("Could not construct a recoverable key. This should never happen.");
         }
-        sig.setV((byte) (recId + 27));
+        sig.v = (byte) (recId + 27);
         return sig;
     }
 
@@ -604,7 +598,6 @@
         return out;
     }
 
-<<<<<<< HEAD
 
 
     /**
@@ -649,8 +642,6 @@
         return Secp256k1.getInstance().verify(sigHash, org.ethereum.crypto.signature.ECDSASignature.fromSignature(signature), getPubKey());
     }
 
-=======
->>>>>>> 28fc1e67
     /**
      * Verifies the given R/S pair (signature) against a hash using the public key.
      *
@@ -696,7 +687,6 @@
     }
 
     /**
-<<<<<<< HEAD
      * <p>Given the components of a signature and a selector value, recover and return the public key
      * that generated the signature according to the algorithm in SEC1v2 section 4.1.6.</p>
      *
@@ -787,8 +777,6 @@
     }
 
     /**
-=======
->>>>>>> 28fc1e67
      * Returns a 32 byte array containing the private key, or null if the key is encrypted or public only
      *
      *  @return  -
@@ -829,11 +817,12 @@
         return (bits[0] & 0xFF) | ((bits[1] & 0xFF) << 8) | ((bits[2] & 0xFF) << 16) | ((bits[3] & 0xFF) << 24);
     }
 
+
+
     @SuppressWarnings("serial")
     public static class MissingPrivateKeyException extends RuntimeException {
     }
 
-<<<<<<< HEAD
     private static void check(boolean test, String message) {
         if (!test) {
             throw new IllegalArgumentException(message);
@@ -841,6 +830,4 @@
 
     }
 
-=======
->>>>>>> 28fc1e67
 }