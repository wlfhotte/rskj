--- conflicted
+++ resolved
@@ -29,7 +29,6 @@
 import co.rsk.rpc.CorsConfiguration;
 import org.ethereum.cli.CLIInterface;
 import org.ethereum.config.DefaultConfig;
-import org.ethereum.net.server.ChannelManager;
 import org.ethereum.rpc.JsonRpcNettyServer;
 import org.ethereum.rpc.JsonRpcWeb3ServerHandler;
 import org.ethereum.rpc.Web3;
@@ -49,11 +48,7 @@
     private MinerServer minerServer;
     private MinerClient minerClient;
     private RskSystemProperties rskSystemProperties;
-<<<<<<< HEAD
-    private ChannelManager channelManager;
-=======
     private final Web3Factory web3Factory;
->>>>>>> 6310e5b2
 
     public static void main(String[] args) throws Exception {
         ApplicationContext ctx = new AnnotationConfigApplicationContext(DefaultConfig.class);
@@ -62,21 +57,13 @@
     }
 
     @Autowired
-<<<<<<< HEAD
-    public Start(Rsk rsk, UDPServer udpServer, MinerServer minerServer, MinerClient minerClient, RskSystemProperties rskSystemProperties, ChannelManager channelManager) {
-=======
     public Start(Rsk rsk, UDPServer udpServer, MinerServer minerServer, MinerClient minerClient, RskSystemProperties rskSystemProperties, Web3Factory web3Factory) {
->>>>>>> 6310e5b2
         this.rsk = rsk;
         this.udpServer = udpServer;
         this.minerServer = minerServer;
         this.minerClient = minerClient;
         this.rskSystemProperties = rskSystemProperties;
-<<<<<<< HEAD
-        this.channelManager = channelManager;
-=======
         this.web3Factory = web3Factory;
->>>>>>> 6310e5b2
     }
 
     public void startNode(String[] args) throws Exception {
@@ -128,13 +115,8 @@
         udpServer.start();
     }
 
-<<<<<<< HEAD
-    private void enableRpc(Rsk rsk) throws InterruptedException {
-        Web3 web3Service = new Web3RskImpl(rsk, minerServer, minerClient, channelManager);
-=======
     private void enableRpc() throws InterruptedException {
         Web3 web3Service = web3Factory.newInstance();
->>>>>>> 6310e5b2
         JsonRpcWeb3ServerHandler serverHandler = new JsonRpcWeb3ServerHandler(web3Service, rskSystemProperties.getRpcModules());
         new JsonRpcNettyServer(
             rskSystemProperties.rpcPort(),
