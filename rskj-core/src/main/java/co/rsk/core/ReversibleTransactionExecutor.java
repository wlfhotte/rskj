--- conflicted
+++ resolved
@@ -20,6 +20,7 @@
 package co.rsk.core;
 
 import co.rsk.db.RepositoryLocator;
+import co.rsk.db.RepositorySnapshot;
 import org.ethereum.core.Block;
 import org.ethereum.core.Repository;
 import org.ethereum.core.Transaction;
@@ -50,7 +51,6 @@
             byte[] value,
             byte[] data,
             RskAddress fromAddress) {
-<<<<<<< HEAD
         return executeTransaction_workaround(
                 repositoryLocator.snapshotAt(executionBlock.getHeader()),
                 executionBlock,
@@ -66,7 +66,7 @@
 
     @Deprecated
     public ProgramResult executeTransaction_workaround(
-            Repository snapshot,
+            RepositorySnapshot snapshot,
             Block executionBlock,
             RskAddress coinbase,
             byte[] gasPrice,
@@ -76,9 +76,6 @@
             byte[] data,
             RskAddress fromAddress) {
         Repository track = snapshot.startTracking();
-=======
-        Repository track = repositoryLocator.startTrackingAt(executionBlock.getHeader());
->>>>>>> 3fe777e0
 
         byte[] nonce = track.getNonce(fromAddress).toByteArray();
         UnsignedTransaction tx = new UnsignedTransaction(
