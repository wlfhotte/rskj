--- conflicted
+++ resolved
@@ -203,12 +203,8 @@
 
         for (Transaction tx : block.getTransactionsList()) {
             logger.info("apply block: [{}] tx: [{}] ", block.getNumber(), i);
-<<<<<<< HEAD
+
             TransactionExecutor txExecutor = new TransactionExecutor(tx, txindex++, block.getCoinbase(), track, blockStore, blockChain.getReceiptStore(), programInvokeFactory, block, listener, totalGasUsed);
-=======
-            TransactionExecutor txExecutor = new TransactionExecutor(tx, block.getCoinbase(), track, blockStore,
-                    blockChain.getReceiptStore(), programInvokeFactory, block, listener, totalGasUsed);
->>>>>>> d73e06fb
 
             boolean readyToExecute = txExecutor.init();
             if (!ignoreReadyToExecute && !readyToExecute) {
