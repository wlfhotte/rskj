/*
 * This file is part of RskJ
 * Copyright (C) 2017 RSK Labs Ltd.
 *
 * This program is free software: you can redistribute it and/or modify
 * it under the terms of the GNU Lesser General Public License as published by
 * the Free Software Foundation, either version 3 of the License, or
 * (at your option) any later version.
 *
 * This program is distributed in the hope that it will be useful,
 * but WITHOUT ANY WARRANTY; without even the implied warranty of
 * MERCHANTABILITY or FITNESS FOR A PARTICULAR PURPOSE. See the
 * GNU Lesser General Public License for more details.
 *
 * You should have received a copy of the GNU Lesser General Public License
 * along with this program. If not, see <http://www.gnu.org/licenses/>.
 */

package co.rsk.net;

import co.rsk.net.handler.TxHandler;
import co.rsk.net.messages.*;
import co.rsk.scoring.EventType;
import co.rsk.scoring.PeerScoringManager;
import com.google.common.annotations.VisibleForTesting;
import org.ethereum.core.Block;
import org.ethereum.core.PendingState;
import org.ethereum.core.Transaction;
import org.ethereum.crypto.HashUtil;
import org.ethereum.db.ByteArrayWrapper;
import org.ethereum.net.server.ChannelManager;
import org.ethereum.validator.ProofOfWorkRule;
import org.slf4j.Logger;
import org.slf4j.LoggerFactory;

import javax.annotation.CheckForNull;
import javax.annotation.Nonnull;
import javax.annotation.Nullable;
<<<<<<< HEAD
import java.math.BigInteger;
import java.util.Collections;
import java.util.HashSet;
import java.util.List;
import java.util.Set;
=======
import java.util.*;
>>>>>>> 230d90e6
import java.util.concurrent.LinkedBlockingQueue;
import java.util.concurrent.TimeUnit;

/**
 * Created by ajlopez on 5/10/2016.
 */
public class NodeMessageHandler implements MessageHandler, Runnable {
    private static final Logger logger = LoggerFactory.getLogger("messagehandler");
    private static final Logger loggerMessageProcess = LoggerFactory.getLogger("messageProcess");
    public static final int MAX_NUMBER_OF_MESSAGES_CACHED = 5000;
    public static final long RECEIVED_MESSAGES_CACHE_DURATION = TimeUnit.MINUTES.toMillis(2);
    public static final long WAIT_TIME_ACCEPT_ADVANCED_BLOCKS = TimeUnit.MINUTES.toMillis(10);
    private final BlockProcessor blockProcessor;
    private final SyncProcessor syncProcessor;
    private final ChannelManager channelManager;
    private final PendingState pendingState;
    private final PeerScoringManager peerScoringManager;
    private long lastStatusSent = 0;

    private ProofOfWorkRule powRule;

    private TransactionNodeInformation transactionNodeInformation;

    private LinkedBlockingQueue<MessageTask> queue = new LinkedBlockingQueue<>();
    private Set<ByteArrayWrapper> receivedMessages = Collections.synchronizedSet(new HashSet<ByteArrayWrapper>());
    private long cleanMsgTimestamp = 0;
    private long lastImportedBestBlock;

    private volatile boolean stopped;

    private TxHandler txHandler;

    public NodeMessageHandler(@Nonnull final BlockProcessor blockProcessor,
                              final SyncProcessor syncProcessor,
                              @Nullable final ChannelManager channelManager,
                              @Nullable final PendingState pendingState,
                              final TxHandler txHandler,
                              @Nullable final PeerScoringManager peerScoringManager) {
        this.channelManager = channelManager;
        this.blockProcessor = blockProcessor;
        this.syncProcessor = syncProcessor;
        this.pendingState = pendingState;
        powRule = new ProofOfWorkRule();
        transactionNodeInformation = new TransactionNodeInformation();
        this.txHandler = txHandler;
        this.lastImportedBestBlock = System.currentTimeMillis();
        this.cleanMsgTimestamp = this.lastImportedBestBlock;
        this.peerScoringManager = peerScoringManager;
    }

    @VisibleForTesting
    public NodeMessageHandler disablePoWValidation() {
        this.powRule = null;
        return this;
    }

    /**
     * processMessage processes a RSK Message, doing the appropriate action based on the message type.
     *
     * @param sender  the message sender.
     * @param message the message to be processed.
     */
    public synchronized void processMessage(final MessageChannel sender, @Nonnull final Message message) {
        long start = System.nanoTime();
        logger.trace("Process message type: {}", message.getMessageType());

        MessageType mType = message.getMessageType();

        if (mType == MessageType.GET_BLOCK_MESSAGE)
            this.processGetBlockMessage(sender, (GetBlockMessage) message);
        else if (mType == MessageType.GET_BLOCK_HEADERS_MESSAGE)
            this.processGetBlockHeadersMessage(sender, (GetBlockHeadersMessage) message);
        else if (mType == MessageType.BLOCK_MESSAGE)
            this.processBlockMessage(sender, (BlockMessage) message);
        else if (mType == MessageType.STATUS_MESSAGE)
            this.processStatusMessage(sender, (StatusMessage) message);
        else if (mType == MessageType.BLOCK_HEADERS_MESSAGE)
            this.processBlockHeadersMessage(sender, (BlockHeadersMessage) message);
        else if (mType == MessageType.BLOCK_REQUEST_MESSAGE)
            this.processBlockRequestMessage(sender, (BlockRequestMessage) message);
        else if (mType == MessageType.BLOCK_RESPONSE_MESSAGE)
            this.processBlockResponseMessage(sender, (BlockResponseMessage) message);
        else if (mType == MessageType.BODY_REQUEST_MESSAGE)
            this.processBodyRequestMessage(sender, (BodyRequestMessage) message);
        else if (mType == MessageType.BODY_RESPONSE_MESSAGE)
            this.processBodyResponseMessage(sender, (BodyResponseMessage) message);
        else if (mType == MessageType.BLOCK_HEADERS_REQUEST_MESSAGE)
            this.processBlockHeadersRequestMessage(sender, (BlockHeadersRequestMessage) message);
        else if (mType == MessageType.BLOCK_HEADERS_RESPONSE_MESSAGE)
            this.processBlockHeadersResponseMessage(sender, (BlockHeadersResponseMessage) message);
        else if (mType == MessageType.BLOCK_HASH_REQUEST_MESSAGE)
            this.processBlockHashRequestMessage(sender, (BlockHashRequestMessage) message);
        else if (mType == MessageType.BLOCK_HASH_RESPONSE_MESSAGE)
            this.processBlockHashResponseMessage(sender, (BlockHashResponseMessage) message);
        else if (mType == MessageType.SKELETON_REQUEST_MESSAGE)
            this.processSkeletonRequestMessage(sender, (SkeletonRequestMessage) message);
        else if (mType == MessageType.SKELETON_RESPONSE_MESSAGE)
            this.processSkeletonResponseMessage(sender, (SkeletonResponseMessage) message);
        else if (mType == MessageType.NEW_BLOCK_HASH_MESSAGE)
            this.processNewBlockHashMessage(sender, (NewBlockHashMessage) message);
        else if(!blockProcessor.hasBetterBlockToSync()) {
            if (mType == MessageType.NEW_BLOCK_HASHES)
                this.processNewBlockHashesMessage(sender, (NewBlockHashesMessage) message);
            else if (mType == MessageType.TRANSACTIONS)
                this.processTransactionsMessage(sender, (TransactionsMessage) message);
        }
        else
            loggerMessageProcess.debug("Message[{}] not processed.", message.getMessageType());

        loggerMessageProcess.debug("Message[{}] processed after [{}] nano.", message.getMessageType(), System.nanoTime() - start);
    }

    @Override
    public void postMessage(MessageChannel sender, Message message) throws InterruptedException {
        ByteArrayWrapper encodedMessage = new ByteArrayWrapper(HashUtil.sha3(message.getEncoded()));
        logger.trace("Start post message (queue size {}) (message type {})", this.queue.size(), message.getMessageType());
        if (!receivedMessages.contains(encodedMessage)) {
            if (message.getMessageType() == MessageType.BLOCK_MESSAGE || message.getMessageType() == MessageType.TRANSACTIONS) {
                addReceivedMessage(encodedMessage);
            }
            this.queue.offer(new MessageTask(sender, message));
        } else {
            recordEvent(sender, EventType.REPEATED_MESSAGE);
            logger.trace("Received message already known, not added to the queue");
        }

        logger.trace("End post message (queue size {})", this.queue.size());

        // There's an obvious race condition here, but fear not.
        // receivedMessages and logger are thread-safe
        // cleanMsgTimestamp is a long replaced by the next value, we don't care
        // enough about the precision of the value it takes
        long currentTime = System.currentTimeMillis();
        if (currentTime - cleanMsgTimestamp > RECEIVED_MESSAGES_CACHE_DURATION) {
            logger.trace("Cleaning {} messages from rlp queue", receivedMessages.size());
            receivedMessages.clear();
            cleanMsgTimestamp = currentTime;
        }
    }

    private void addReceivedMessage(ByteArrayWrapper message) {
        if (message != null) {
            if (this.receivedMessages.size() >= MAX_NUMBER_OF_MESSAGES_CACHED) {
                this.receivedMessages.clear();
            }
            this.receivedMessages.add(message);
        }
    }

    public void start() {
        new Thread(this).start();
    }

    public void stop() {
        this.stopped = true;
    }

    @Override
    public void run() {
        while (!stopped) {
            try {
                logger.trace("Get task");

                final MessageTask task = this.queue.poll(10, TimeUnit.SECONDS);

                loggerMessageProcess.debug("Queued Messages: {}", this.queue.size());

                if (task != null) {
                    logger.trace("Start task");
                    this.processMessage(task.getSender(), task.getMessage());
                    logger.trace("End task");
                } else {
                    logger.trace("No task");
                }

                //Refresh status to peers every 10 seconds or so
                Long now = System.currentTimeMillis();
                if (now - lastStatusSent > TimeUnit.SECONDS.toMillis(10)) {
                    this.blockProcessor.sendStatusToAll();
                    lastStatusSent = now;
                }
            }
            catch (Throwable ex) {
                logger.error("Error {}", ex.getMessage());
            }
        }
    }

    @CheckForNull
    public synchronized Block getBestBlock() {
        if (this.blockProcessor != null)
            return this.blockProcessor.getBlockchain().getBestBlock();

        return null;
    }

    @CheckForNull
    public synchronized BigInteger getTotalDifficulty() {
        if (this.blockProcessor != null)
            return this.blockProcessor.getBlockchain().getTotalDifficulty();

        return null;
    }

    /**
     * isValidBlock validates if the given block meets the minimum criteria to be processed:
     * The PoW should be valid and the block can't be too far in the future.
     *
     * @param block the block to check
     * @return true if the block is valid, false otherwise.
     */
    private boolean isValidBlock(@Nonnull final Block block) {
        if (powRule == null)
            return true;

        try {

            if (!powRule.isValid(block))
                return false;

        } catch (Exception e) {
            logger.error("Failed to validate PoW from block {}: {}", block.getShortHash(), e);
            return false;
        }
        return true;
    }

    /**
     * processBlockMessage processes a BlockMessage message, adding the block to the blockchain if appropriate, or
     * forwarding it to peers that are missing the Block.
     *
     * @param sender  the message sender.
     * @param message the BlockMessage.
     */
    private void processBlockMessage(@Nonnull final MessageChannel sender, @Nonnull final BlockMessage message) {
        final Block block = message.getBlock();
        logger.trace("Process block {} {}", block.getNumber(), block.getShortHash());
        Metrics.processBlockMessage("start", block, sender.getPeerNodeID());

        boolean wasOrphan = !this.blockProcessor.hasBlockInSomeBlockchain(block.getHash());

        if (!isValidBlock(block)) {
            logger.trace("Invalid block {} {}", block.getNumber(), block.getShortHash());
            recordEvent(sender, EventType.INVALID_BLOCK);
            return;
        }

        long start = System.nanoTime();

        BlockProcessResult result = this.blockProcessor.processBlock(sender, block);

        long time = System.nanoTime() - start;

        if (time >= 1000000000)
            result.logResult(block.getShortHash(), time);

        Metrics.processBlockMessage("blockProcessed", block, sender.getPeerNodeID());

        recordEvent(sender, EventType.VALID_BLOCK);

        long currentTimeMillis = System.currentTimeMillis();

        if (result.anyImportedBestResult())
            lastImportedBestBlock = currentTimeMillis;

        if (currentTimeMillis - lastImportedBestBlock > WAIT_TIME_ACCEPT_ADVANCED_BLOCKS)
        {
            logger.trace("Removed blocks advanced filter in NodeBlockProcessor");
            this.blockProcessor.acceptAnyBlock();
            this.receivedMessages.clear();
        }

        // is new block and it is not orphan, it is in some blockchain
        if (wasOrphan && result.wasBlockAdded(block) && !this.blockProcessor.isSyncingBlocks())
            relayBlock(sender, block);

        Metrics.processBlockMessage("finish", block, sender.getPeerNodeID());
    }

    private void relayBlock(@Nonnull MessageChannel sender, Block block) {
        // TODO(mvanotti): Remove when channel manager is required.
        if (channelManager == null)
            return;

        final BlockNodeInformation nodeInformation = this.blockProcessor.getNodeInformation();
        final Set<NodeID> nodesWithBlock = nodeInformation.getNodesByBlock(block.getHash());

        final Set<NodeID> nodesToSkip = new HashSet<>();
        nodesToSkip.addAll(nodesWithBlock);

        if (this.syncProcessor != null) {
            final Set<NodeID> newNodes = this.syncProcessor.getKnownPeersNodeIDs();
            nodesToSkip.addAll(newNodes);

            channelManager.broadcastBlockHash(block.getHash(), newNodes);
        }

        final Set<NodeID> nodesSent = channelManager.broadcastBlock(block, nodesToSkip);

        // These set of nodes now know about this block.
        for (final NodeID nodeID : nodesSent)
            nodeInformation.addBlockToNode(new ByteArrayWrapper(block.getHash()), nodeID);

        Metrics.processBlockMessage("blockRelayed", block, sender.getPeerNodeID());
    }

    private void processStatusMessage(@Nonnull final MessageChannel sender, @Nonnull final StatusMessage message) {
        final Status status = message.getStatus();
        logger.trace("Process status {}", status.getBestBlockNumber());

        if (status.getBestBlockParentHash() != null)
            this.syncProcessor.processStatus(sender, status);
        else
            this.blockProcessor.processStatus(sender, status);
    }

    private void processGetBlockMessage(@Nonnull final MessageChannel sender, @Nonnull final GetBlockMessage message) {
        if (this.blockProcessor != null) {
            final byte[] hash = message.getBlockHash();
            this.blockProcessor.processGetBlock(sender, hash);
        }
    }

    private void processBlockRequestMessage(@Nonnull final MessageChannel sender, @Nonnull final BlockRequestMessage message) {
        if (this.blockProcessor != null) {
            final long requestId = message.getId();
            final byte[] hash = message.getBlockHash();
            this.blockProcessor.processBlockRequest(sender, requestId, hash);
        }
    }

    private void processBlockResponseMessage(@Nonnull final MessageChannel sender, @Nonnull final BlockResponseMessage message) {
        if (this.syncProcessor != null)
            this.syncProcessor.processBlockResponse(sender, message);

        // TODO: in the new protocol, review the relay of blocks
        relayBlock(sender, message.getBlock());
    }

    private void processSkeletonRequestMessage(@Nonnull final MessageChannel sender, @Nonnull final SkeletonRequestMessage message) {
        if (this.blockProcessor != null) {
            final long requestId = message.getId();
            final long startNumber = message.getStartNumber();
            this.blockProcessor.processSkeletonRequest(sender, requestId, startNumber);
        }
    }

    private void processBlockHeadersRequestMessage(@Nonnull final MessageChannel sender, @Nonnull final BlockHeadersRequestMessage message) {
        if (this.blockProcessor != null) {
            final long requestId = message.getId();
            final byte[] hash = message.getHash();
            final int count = message.getCount();
            this.blockProcessor.processBlockHeadersRequest(sender, requestId, hash, count);
        }
    }

    private void processBlockHashRequestMessage(@Nonnull final MessageChannel sender, @Nonnull final BlockHashRequestMessage message) {
        if (this.blockProcessor != null) {
            final long requestId = message.getId();
            final long height = message.getHeight();
            this.blockProcessor.processBlockHashRequest(sender, requestId, height);
        }
    }

    private void processBlockHashResponseMessage(@Nonnull final MessageChannel sender, @Nonnull final BlockHashResponseMessage message) {
        if (this.syncProcessor != null)
            this.syncProcessor.processBlockHashResponse(sender, message);
    }

    private void processNewBlockHashMessage(@Nonnull final MessageChannel sender, @Nonnull final NewBlockHashMessage message) {
        if (this.syncProcessor != null)
            this.syncProcessor.processNewBlockHash(sender, message);
    }

    private void processSkeletonResponseMessage(@Nonnull final MessageChannel sender, @Nonnull final SkeletonResponseMessage message) {
        if (this.syncProcessor != null)
            this.syncProcessor.processSkeletonResponse(sender, message);
    }

    private void processBlockHeadersResponseMessage(@Nonnull final MessageChannel sender, @Nonnull final BlockHeadersResponseMessage message) {
        if (this.syncProcessor != null)
            this.syncProcessor.processBlockHeadersResponse(sender, message);
    }

    private void processBodyRequestMessage(@Nonnull final MessageChannel sender, @Nonnull final BodyRequestMessage message) {
        if (this.blockProcessor != null) {
            final long requestId = message.getId();
            final byte[] hash = message.getBlockHash();
            this.blockProcessor.processBodyRequest(sender, requestId, hash);
        }
    }

    private void processBodyResponseMessage(@Nonnull final MessageChannel sender, @Nonnull final BodyResponseMessage message) {
        if (this.syncProcessor != null)
            this.syncProcessor.processBodyResponse(sender, message);
    }

    private void processGetBlockHeadersMessage(@Nonnull final MessageChannel sender, @Nonnull final GetBlockHeadersMessage message) {
        // TODO(mvanotti): Add upper bound to maxHeaders.
        final byte[] hash = message.getBlockHash();
        final int maxHeaders = message.getMaxHeaders();
        final int skipBlocks = message.getSkipBlocks();
        final boolean reverse = message.isReverse();
        final long blockNumber = message.getBlockNumber();

        if (this.blockProcessor != null)
            this.blockProcessor.processGetBlockHeaders(sender, blockNumber, hash, maxHeaders, skipBlocks, reverse);
    }

    private void processBlockHeadersMessage(@Nonnull final MessageChannel sender, @Nonnull final BlockHeadersMessage message) {
        message.getBlockHeaders().forEach(h -> Metrics.newBlockHeader(h, sender.getPeerNodeID()));

        if (blockProcessor != null) {
            blockProcessor.processBlockHeaders(sender, message.getBlockHeaders());
        }
    }

    private void processNewBlockHashesMessage(@Nonnull final MessageChannel sender, @Nonnull final NewBlockHashesMessage message) {
        message.getBlockIdentifiers().forEach(bi -> Metrics.newBlockHash(bi, sender.getPeerNodeID()));

        if (blockProcessor != null) {
            blockProcessor.processNewBlockHashesMessage(sender, message);
        }
    }

    private void processTransactionsMessage(@Nonnull final MessageChannel sender, @Nonnull final TransactionsMessage message) {
        long start = System.nanoTime();
        loggerMessageProcess.debug("Tx message about to be process: {}", message.getMessageContentInfo());

<<<<<<< HEAD
        List<Transaction> txs = message.getTransactions();
        Metrics.processTxsMessage("start", txs, sender.getPeerNodeID());
=======
        List<Transaction> ptxs = message.getTransactions();
        Metrics.processTxsMessage("start", ptxs, sender.getNodeID());

        List<Transaction> txs = new LinkedList();
        for (Transaction tx : ptxs) {
            if (tx.getSignature() == null || !tx.acceptTransactionSignature()) {
                recordEvent(sender, EventType.INVALID_TRANSACTION);
            } else {
                txs.add(tx);
                recordEvent(sender, EventType.VALID_TRANSACTION);
            }
        }
>>>>>>> 230d90e6

        List<Transaction> acceptedTxs = txHandler.retrieveValidTxs(txs);

        Metrics.processTxsMessage("txsValidated", acceptedTxs, sender.getPeerNodeID());

        // TODO(mmarquez): Add all this logic to the TxHandler
        if (pendingState != null) {
            acceptedTxs = pendingState.addWireTransactions(acceptedTxs);
        }

        Metrics.processTxsMessage("validTxsAddedToPendingState", acceptedTxs, sender.getPeerNodeID());

        if (channelManager != null) {
            /* Relay all transactions to peers that don't have them */
            for (Transaction tx : acceptedTxs) {
                final Set<NodeID> nodesToSkip = new HashSet<>(transactionNodeInformation.getNodesByTransaction(tx.getHash()));
                nodesToSkip.add(sender.getPeerNodeID());
                final Set<NodeID> newNodes = channelManager.broadcastTransaction(tx, nodesToSkip);

                final ByteArrayWrapper txhash = new ByteArrayWrapper(tx.getHash());
                for (NodeID nodeID : newNodes)
                    transactionNodeInformation.addTransactionToNode(txhash, nodeID);
            }

            Metrics.processTxsMessage("validTxsRelayed", acceptedTxs, sender.getPeerNodeID());
        }

        for (Transaction tx : acceptedTxs) {
            final ByteArrayWrapper txhash = new ByteArrayWrapper(tx.getHash());
            transactionNodeInformation.addTransactionToNode(txhash, sender.getPeerNodeID());
        }

<<<<<<< HEAD
        Metrics.processTxsMessage("txToNodeInfoUpdated", acceptedTxs, sender.getPeerNodeID());
        Metrics.processTxsMessage("finish", acceptedTxs, sender.getPeerNodeID());
=======
        Metrics.processTxsMessage("txToNodeInfoUpdated", acceptedTxs, sender.getNodeID());
        Metrics.processTxsMessage("finish", acceptedTxs, sender.getNodeID());

>>>>>>> 230d90e6
        loggerMessageProcess.debug("Tx message process finished after [{}] nano.", System.nanoTime() - start);
    }

    private void recordEvent(MessageSender sender, EventType event) {
        if (this.peerScoringManager == null)
            return;

        if (sender == null)
            return;

        this.peerScoringManager.recordEvent(sender.getNodeID(), sender.getAddress(), event);
    }

    private static class MessageTask {
        private MessageChannel sender;
        private Message message;

        public MessageTask(MessageChannel sender, Message message) {
            this.sender = sender;
            this.message = message;
        }

        public MessageChannel getSender() {
            return this.sender;
        }

        public Message getMessage() {
            return this.message;
        }
    }
}
<|MERGE_RESOLUTION|>--- conflicted
+++ resolved
@@ -36,15 +36,8 @@
 import javax.annotation.CheckForNull;
 import javax.annotation.Nonnull;
 import javax.annotation.Nullable;
-<<<<<<< HEAD
 import java.math.BigInteger;
-import java.util.Collections;
-import java.util.HashSet;
-import java.util.List;
-import java.util.Set;
-=======
 import java.util.*;
->>>>>>> 230d90e6
 import java.util.concurrent.LinkedBlockingQueue;
 import java.util.concurrent.TimeUnit;
 
@@ -474,12 +467,8 @@
         long start = System.nanoTime();
         loggerMessageProcess.debug("Tx message about to be process: {}", message.getMessageContentInfo());
 
-<<<<<<< HEAD
-        List<Transaction> txs = message.getTransactions();
-        Metrics.processTxsMessage("start", txs, sender.getPeerNodeID());
-=======
         List<Transaction> ptxs = message.getTransactions();
-        Metrics.processTxsMessage("start", ptxs, sender.getNodeID());
+        Metrics.processTxsMessage("start", ptxs, sender.getPeerNodeID());
 
         List<Transaction> txs = new LinkedList();
         for (Transaction tx : ptxs) {
@@ -490,7 +479,6 @@
                 recordEvent(sender, EventType.VALID_TRANSACTION);
             }
         }
->>>>>>> 230d90e6
 
         List<Transaction> acceptedTxs = txHandler.retrieveValidTxs(txs);
 
@@ -523,25 +511,20 @@
             transactionNodeInformation.addTransactionToNode(txhash, sender.getPeerNodeID());
         }
 
-<<<<<<< HEAD
         Metrics.processTxsMessage("txToNodeInfoUpdated", acceptedTxs, sender.getPeerNodeID());
         Metrics.processTxsMessage("finish", acceptedTxs, sender.getPeerNodeID());
-=======
-        Metrics.processTxsMessage("txToNodeInfoUpdated", acceptedTxs, sender.getNodeID());
-        Metrics.processTxsMessage("finish", acceptedTxs, sender.getNodeID());
-
->>>>>>> 230d90e6
+
         loggerMessageProcess.debug("Tx message process finished after [{}] nano.", System.nanoTime() - start);
     }
 
-    private void recordEvent(MessageSender sender, EventType event) {
+    private void recordEvent(MessageChannel sender, EventType event) {
         if (this.peerScoringManager == null)
             return;
 
         if (sender == null)
             return;
 
-        this.peerScoringManager.recordEvent(sender.getNodeID(), sender.getAddress(), event);
+        this.peerScoringManager.recordEvent(sender.getPeerNodeID(), sender.getAddress(), event);
     }
 
     private static class MessageTask {
