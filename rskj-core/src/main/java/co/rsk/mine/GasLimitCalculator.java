--- conflicted
+++ resolved
@@ -42,11 +42,10 @@
 
         // deltaMax = parentGasLimit / 1024
         // current Eth implementation substracts parentGasLimit / 1024 - 1
-<<<<<<< HEAD
         // parent - deltaMax or parent + deltaMax are the limits
         // that should be accepted by consensus rules
         BigInteger deltaMax = parentGasLimit
-                .divide(BigInteger.valueOf(constants.getGAS_LIMIT_BOUND_DIVISOR()));
+                .divide(BigInteger.valueOf(constants.getGasLimitBoundDivisor()));
 
         // TODO: we should assert this before reaching this point
         if (targetGasLimit.compareTo(minGasLimit) < 0) {
@@ -70,9 +69,6 @@
                 return newGasLimit;
             }
         }
-=======
-        BigInteger decay = parentGasLimit.divide(BigInteger.valueOf(constants.getGasLimitBoundDivisor()));
->>>>>>> aaa9d60c
 
         // contrib = (parentGasUsed * 3 / 2) / 1024
         BigInteger contrib = parentGasUsed.multiply(BigInteger.valueOf(3));
